module github.com/influxdata/influxdb-observability/common

go 1.18

require (
	github.com/stretchr/testify v1.8.1
<<<<<<< HEAD
	go.opentelemetry.io/collector/pdata v1.0.0-rc4
	go.opentelemetry.io/collector/semconv v0.70.0
=======
	go.opentelemetry.io/collector/pdata v1.0.0-rc3
>>>>>>> 4e30db91
)

require (
	github.com/davecgh/go-spew v1.1.1 // indirect
	github.com/gogo/protobuf v1.3.2 // indirect
	github.com/golang/protobuf v1.5.2 // indirect
<<<<<<< HEAD
	github.com/pmezard/go-difflib v1.0.0 // indirect
	go.uber.org/atomic v1.10.0 // indirect
	go.uber.org/multierr v1.9.0 // indirect
	golang.org/x/net v0.5.0 // indirect
	golang.org/x/sys v0.4.0 // indirect
	golang.org/x/text v0.6.0 // indirect
	google.golang.org/genproto v0.0.0-20221118155620-16455021b5e6 // indirect
	google.golang.org/grpc v1.52.0 // indirect
=======
	github.com/json-iterator/go v1.1.12 // indirect
	github.com/modern-go/concurrent v0.0.0-20180306012644-bacd9c7ef1dd // indirect
	github.com/modern-go/reflect2 v1.0.2 // indirect
	github.com/pmezard/go-difflib v1.0.0 // indirect
	go.uber.org/atomic v1.10.0 // indirect
	go.uber.org/multierr v1.9.0 // indirect
	golang.org/x/net v0.4.0 // indirect
	golang.org/x/sys v0.3.0 // indirect
	golang.org/x/text v0.5.0 // indirect
	google.golang.org/genproto v0.0.0-20211208223120-3a66f561d7aa // indirect
	google.golang.org/grpc v1.51.0 // indirect
>>>>>>> 4e30db91
	google.golang.org/protobuf v1.28.1 // indirect
	gopkg.in/yaml.v3 v3.0.1 // indirect
)<|MERGE_RESOLUTION|>--- conflicted
+++ resolved
@@ -4,40 +4,22 @@
 
 require (
 	github.com/stretchr/testify v1.8.1
-<<<<<<< HEAD
 	go.opentelemetry.io/collector/pdata v1.0.0-rc4
 	go.opentelemetry.io/collector/semconv v0.70.0
-=======
-	go.opentelemetry.io/collector/pdata v1.0.0-rc3
->>>>>>> 4e30db91
 )
 
 require (
 	github.com/davecgh/go-spew v1.1.1 // indirect
 	github.com/gogo/protobuf v1.3.2 // indirect
 	github.com/golang/protobuf v1.5.2 // indirect
-<<<<<<< HEAD
 	github.com/pmezard/go-difflib v1.0.0 // indirect
-	go.uber.org/atomic v1.10.0 // indirect
+	go.uber.org/atomic v1.7.0 // indirect
 	go.uber.org/multierr v1.9.0 // indirect
 	golang.org/x/net v0.5.0 // indirect
 	golang.org/x/sys v0.4.0 // indirect
 	golang.org/x/text v0.6.0 // indirect
 	google.golang.org/genproto v0.0.0-20221118155620-16455021b5e6 // indirect
 	google.golang.org/grpc v1.52.0 // indirect
-=======
-	github.com/json-iterator/go v1.1.12 // indirect
-	github.com/modern-go/concurrent v0.0.0-20180306012644-bacd9c7ef1dd // indirect
-	github.com/modern-go/reflect2 v1.0.2 // indirect
-	github.com/pmezard/go-difflib v1.0.0 // indirect
-	go.uber.org/atomic v1.10.0 // indirect
-	go.uber.org/multierr v1.9.0 // indirect
-	golang.org/x/net v0.4.0 // indirect
-	golang.org/x/sys v0.3.0 // indirect
-	golang.org/x/text v0.5.0 // indirect
-	google.golang.org/genproto v0.0.0-20211208223120-3a66f561d7aa // indirect
-	google.golang.org/grpc v1.51.0 // indirect
->>>>>>> 4e30db91
 	google.golang.org/protobuf v1.28.1 // indirect
 	gopkg.in/yaml.v3 v3.0.1 // indirect
 )